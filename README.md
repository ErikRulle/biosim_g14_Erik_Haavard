Erik was here!
# biosim_template
Håvard was here
Erik was here also
hababaa
Kasbdjhasvdbj

<<<<<<< HEAD
Erik wants this to end
=======
Erik is tired of this shit
>>>>>>> b71d587e
<|MERGE_RESOLUTION|>--- conflicted
+++ resolved
@@ -5,8 +5,6 @@
 hababaa
 Kasbdjhasvdbj
 
-<<<<<<< HEAD
-Erik wants this to end
-=======
 Erik is tired of this shit
->>>>>>> b71d587e
+
+Erik wants this to end